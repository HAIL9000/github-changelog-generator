language: ruby
cache:
  - bundler
before_install:
  - gem update --system
  - gem install bundler
matrix:
  include:
    - rvm: 2.2.2
      install: true # This skips 'bundle install'
      script: gem build github_changelog_generator && gem install *.gem
    - rvm: 2.2.2
      install: true # This skips 'bundle install'
      script: gem build github_changelog_generator && bundle install
      gemfile: spec/install-gem-in-bundler.gemfile
    - rvm: 2.1
      gemfile: gemfiles/Gemfile.2_1
    - rvm: 2.3.1
<<<<<<< HEAD
      gemfile: gemfiles/Gemfile.with_rack2
    - rvm: 2.4.0-preview2
      gemfile: gemfiles/Gemfile.2_4_0
=======
      gemfile: gemfiles/Gemfile.2_3_1
>>>>>>> 1c8a2d29

notifications:
  email:
    recipients:
      - sky4winder+githubchangeloggenerator@gmail.com
    on_success: never
    on_failure: change
addons:
  code_climate:
    repo_token:
      secure: iMpV5IAvH+/EVGZrpWnt2BnmNFzSbsRcIumsr4ZyLC8N5nrCSXyjCSy0g48btL3Sj0bSgK9hcrJsmrFd2bkqFleyAcPAzNyUQzBuIRZx47O8yFmbZ+Pj+l3+KOlmcbzJNHfDfxkxuWTmTAcSDfsiyApin721T/ey3SUuwKpZNUc=<|MERGE_RESOLUTION|>--- conflicted
+++ resolved
@@ -16,13 +16,9 @@
     - rvm: 2.1
       gemfile: gemfiles/Gemfile.2_1
     - rvm: 2.3.1
-<<<<<<< HEAD
-      gemfile: gemfiles/Gemfile.with_rack2
+      gemfile: gemfiles/Gemfile.2_3_1
     - rvm: 2.4.0-preview2
       gemfile: gemfiles/Gemfile.2_4_0
-=======
-      gemfile: gemfiles/Gemfile.2_3_1
->>>>>>> 1c8a2d29
 
 notifications:
   email:
