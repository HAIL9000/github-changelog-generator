--- conflicted
+++ resolved
@@ -213,16 +213,10 @@
         unreleased: true,
         unreleased_label: "Unreleased",
         compare_link: true,
-<<<<<<< HEAD
-        enhancement_labels: %w[enhancement Enhancement],
-        bug_labels: %w[bug Bug],
-        breaking_labels: %w[backwards-incompatible breaking],
-        exclude_labels: %w[duplicate question invalid wontfix Duplicate Question Invalid Wontfix],
-=======
         enhancement_labels: ["enhancement", "Enhancement", "Type: Enhancement"],
         bug_labels: ["bug", "Bug", "Type: Bug"],
+        breaking_labels: %w[backwards-incompatible breaking],
         exclude_labels: ["duplicate", "question", "invalid", "wontfix", "Duplicate", "Question", "Invalid", "Wontfix", "Meta: Exclude From Changelog"],
->>>>>>> 33f89614
         issue_line_labels: [],
         max_issues: nil,
         simple_list: false,
